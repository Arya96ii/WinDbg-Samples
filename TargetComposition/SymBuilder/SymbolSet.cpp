//**************************************************************************
//
// SymbolSet.cpp
//
// The implementation for our notion of a "symbol set".  A "symbol set" is an
// abstraction for the available symbols for a given module.  It is a set of
// "stacked" interfaces which implements progressively more functionality depending
// on the complexity of the symbol implementation.
//
//**************************************************************************
//
// Copyright (c) Microsoft Corporation.  All rights reserved.
//
//**************************************************************************

#include "SymBuilder.h"

using namespace Microsoft::WRL;

namespace Debugger
{
namespace TargetComposition
{
namespace Services
{
namespace SymbolBuilder
{

//*************************************************
// General Symbol Set:
//

bool SymbolRangeList::FindSymbols(_In_ ULONG64 address, _Out_ SymbolList const** pSymbolList)
{
    auto it = std::lower_bound(m_ranges.begin(), m_ranges.end(), address,
                               [&](_In_ const AddressRange& rng, _In_ ULONG64 address)
                               {
                                   return rng.End < address;
                               });

    if (it == m_ranges.end() || it->Start > address)
    {
        return false;
    }

    *pSymbolList = &(it->Symbols);
    return true;
}

HRESULT SymbolRangeList::AddSymbol(_In_ ULONG64 start, _In_ ULONG64 end, _In_ ULONG64 symbol)
{
    //
    // We cannot let a C++ exception escape.
    //
    auto fn = [&]()
    {
        //
        // We must find the proper position within the address range to place the symbol in sorted
        // order.  If there is no overlap, this is easy.  If there is overlap, we must split the ranges
        // as appropriate.
        //
        auto it = std::lower_bound(m_ranges.begin(), m_ranges.end(), start,
                                   [&](_In_ const AddressRange& rng, _In_ ULONG64 address)
                                   {
                                       return rng.End < address;
                                   });

        //
        // If there are no address ranges which begin above 'start', just append the range and be done.
        // Likewise, if there is *AND* there is no overlap with any other known address range, just insert
        // the new range before the one which is greater.
        //
        if (it == m_ranges.end())
        {
            m_ranges.push_back( { start, end, { symbol } } );
            return S_OK;
        }

        if (end <= it->Start)
        {
            m_ranges.insert(it, { start, end, { symbol } } );
            return S_OK;
        }

        //
        // At this point, there is at least some overlap.  Walk forward, adding symbol to the ranges where
        // appropriate and splitting where not.
        //
        size_t cur = it - m_ranges.begin();
        while (start < end)
        {
            //
            // If we have gotten to the point where there's nothing left and we still have range, append it.
            //
            if (cur >= m_ranges.size())
            {
                m_ranges.push_back( { start, end, { symbol } });
                start = end;
                break;
            }

            AddressRange& rng = m_ranges[cur];
            
            //
            // If there is 100% overlap, just add the new symbol and be done.
            //
            if (start == rng.Start && end == rng.End)
            {
                rng.Symbols.push_back(symbol);
                start = end;
                break;
            }

            //
            // If there is a part of the range before rng, insert it and continue on.
            //
            if (start < rng.Start)
            {
                ULONG64 curEnd = end;
                if (curEnd > rng.Start)
                {
                    curEnd = rng.Start;
                }

                if (curEnd - start > 0)
                {
                    m_ranges.insert(m_ranges.begin() + cur, { start, curEnd, { symbol } });
                    ++cur;
                    start = curEnd;
                    continue;
                }
            }

            if (start >= rng.Start && start < rng.End)
            {
                //
                // There is overlap.  Start is within the range.  End may be within the range *OR* it may be
                // outside of the range.  We need to split the range.  There are three split points:
                //
                // 1: [rng.Start, start)
                // 2: [start, end)
                // 3: [end, rng.End)
                //
                // Note that if end goes outside the bounds of rng, there are only two:
                //
                // 1: [rng.Start, start)
                // 2: [start, rng.End)
                //
                // But in the latter case, we will have to loop back up and continue with whatever was outside
                // the bounds of rng.
                //
                if (start > rng.Start)
                {
                    auto itn = m_ranges.insert(m_ranges.begin() + cur, { rng.Start, start, rng.Symbols } );
                    ++cur;
                    AddressRange& existingRange = m_ranges[cur];
                    existingRange.Start = start;
                    continue;
                }
                else if (end >= rng.End)
                {
                    rng.Symbols.push_back(symbol);
                    start = rng.End;
                    ++cur;
                    continue;
                }
                else
                {
                    //
                    // We need to split again -- this is that #2 range in the first case above.  First, add
                    // the new range for #3
                    //
                    auto itb = m_ranges.begin() + cur + 1;
                    m_ranges.insert(itb, { end, rng.End, rng.Symbols });
                    AddressRange& existingRange = m_ranges[cur];
                    existingRange.End = end;
                    existingRange.Symbols.push_back(symbol);
                    start = end;
                    break;
                }
            }
            else
            {
                //
                // It's not this range.  Move onto the next one.
                //
                ++cur;
                continue;
            }
        }

        return S_OK;
    };
    return ConvertException(fn);
}

HRESULT SymbolRangeList::RemoveSymbol(_In_ ULONG64 start, _In_ ULONG64 end, _In_ ULONG64 symbol)
{
    //
    // We cannot let a C++ exception escape.
    //
    auto fn = [&]()
    {
        //
        // Find where the first range associated with this symbol is and remove everything between
        // [start, end)
        //
        auto it = std::lower_bound(m_ranges.begin(), m_ranges.end(), start,
                                   [&](_In_ const AddressRange& rng, _In_ ULONG64 start)
                                   {
                                       return rng.End < start;
                                   });

        if (it == m_ranges.end() || it->Start > end)
        {
            //
            // We could not find this range.  It's not a failure per-se.  Just return S_FALSE to the caller
            // to let them know nothing was actually removed!
            //
            return S_FALSE;
        }

        //
        // We need to keep walking and removing symbols or splitting ranges until we hit a range which is
        // past the end of the sought half-open set [start, end)
        //
        size_t cur = it - m_ranges.begin();
        while (cur < m_ranges.size() && end > m_ranges[cur].Start)
        {
            AddressRange& rng = m_ranges[cur];

            //
            // If the range is equivalent or a sub-range, just remove the symbol
            //
            if (start <= rng.Start && end >= rng.End)
            {
                RemoveSymbolFromList(rng.Symbols, symbol);
                ++cur;
                continue;
            }

            //
            // If there is a sub-portion at the beginning of the range that we are *NOT* removing the
            // symbol index from, we need to split.
            //
            // This would be something like:
            //
            //     range:   [              )
            //    remove:         [        )
            //
            // Where we now need:
            //
            //    range1:   [     )                 <-- has symbol
            //    range2:         [        )        <-- does not have symbol
            //
            if (start > rng.Start && start < rng.End)
            {
                auto itb = m_ranges.begin() + cur + 1;
                auto itn = m_ranges.insert(itb, { start, rng.End, rng.Symbols } );      // range2
                RemoveSymbolFromList(itn->Symbols, symbol);

                AddressRange& existingRange = m_ranges[cur];
                existingRange.End = start;
                ++cur;
                continue;
            }

            //
            // Now we need to check the other side of this (the above will fall into this after the split and continue)
            //
            // We may need a further split having something like:
            //
            //     range:   [              )
            //    remove:   [        )
            //
            // Where we now need:
            //
            //    range1:   [        )              <-- does not have symbol
            //    range2:            [     )        <-- has symbol
            //
            else if (end > rng.Start && end < rng.End)
            {
                auto itb = m_ranges.begin() + cur + 1;
                auto itn = m_ranges.insert(itb, { end, rng.End, rng.Symbols });      // range2

                AddressRange& existingRange = m_ranges[cur];
                existingRange.End = end;
                RemoveSymbolFromList(existingRange.Symbols, symbol);
                ++cur;
                continue;
            }

            break;
        }

        return S_OK;
    };
    return ConvertException(fn);
}

IDebugServiceManager* SymbolSet::GetServiceManager() const
{
    return m_pOwningProcess->GetServiceManager();
}

ISvcMachineArchitecture* SymbolSet::GetArchInfo() const
{
    return m_pOwningProcess->GetArchInfo();
}

<<<<<<< HEAD
ISvcModule* SymbolSet::GetModule() const
{
    return m_spModule.Get();
=======
SymbolBuilderManager* SymbolSet::GetSymbolBuilderManager() const
{
    return m_pOwningProcess->GetSymbolBuilderManager();
>>>>>>> db385ea1
}

HRESULT SymbolSet::AddBasicCTypes()
{
    HRESULT hr = S_OK;

    ComPtr<BasicTypeSymbol> spNew;
    IfFailedReturn(MakeAndInitialize<BasicTypeSymbol>(&spNew, this, SvcSymbolIntrinsicVoid, 0, L"void"));
    IfFailedReturn(MakeAndInitialize<BasicTypeSymbol>(&spNew, this, SvcSymbolIntrinsicBool, 1, L"bool"));
    IfFailedReturn(MakeAndInitialize<BasicTypeSymbol>(&spNew, this, SvcSymbolIntrinsicChar, 1, L"char"));
    IfFailedReturn(MakeAndInitialize<BasicTypeSymbol>(&spNew, this, SvcSymbolIntrinsicUInt, 1, L"unsigned char"));
    IfFailedReturn(MakeAndInitialize<BasicTypeSymbol>(&spNew, this, SvcSymbolIntrinsicWChar, 2, L"wchar_t"));
    IfFailedReturn(MakeAndInitialize<BasicTypeSymbol>(&spNew, this, SvcSymbolIntrinsicInt, 2, L"short"));
    IfFailedReturn(MakeAndInitialize<BasicTypeSymbol>(&spNew, this, SvcSymbolIntrinsicUInt, 2, L"unsigned short"));
    IfFailedReturn(MakeAndInitialize<BasicTypeSymbol>(&spNew, this, SvcSymbolIntrinsicInt, 4, L"int"));
    IfFailedReturn(MakeAndInitialize<BasicTypeSymbol>(&spNew, this, SvcSymbolIntrinsicUInt, 4, L"unsigned int"));
    IfFailedReturn(MakeAndInitialize<BasicTypeSymbol>(&spNew, this, SvcSymbolIntrinsicInt, 8, L"__int64"));
    IfFailedReturn(MakeAndInitialize<BasicTypeSymbol>(&spNew, this, SvcSymbolIntrinsicUInt, 8, L"unsigned __int64"));
    IfFailedReturn(MakeAndInitialize<BasicTypeSymbol>(&spNew, this, SvcSymbolIntrinsicLong, 4, L"long"));
    IfFailedReturn(MakeAndInitialize<BasicTypeSymbol>(&spNew, this, SvcSymbolIntrinsicULong, 4, L"unsigned long"));
    IfFailedReturn(MakeAndInitialize<BasicTypeSymbol>(&spNew, this, SvcSymbolIntrinsicFloat, 4, L"float"));
    IfFailedReturn(MakeAndInitialize<BasicTypeSymbol>(&spNew, this, SvcSymbolIntrinsicFloat, 8, L"double"));

    return hr;
}

HRESULT SymbolSet::AddNewSymbol(_In_ BaseSymbol *pBaseSymbol, _Out_ ULONG64 *pUniqueId)
{
    //
    // We cannot let a C++ exception escape.
    //
    auto fn = [&]()
    {
        ULONG64 uniqueId = GetUniqueId();
        if (uniqueId > std::numeric_limits<size_t>::max())
        {
            return E_FAIL;
        }

        if (m_symbols.size() <= uniqueId + 1)
        {
            m_symbols.resize(static_cast<size_t>(uniqueId + 1));
        }

        m_symbols[static_cast<size_t>(uniqueId)] = pBaseSymbol;

        if (pBaseSymbol->IsGlobal())
        {
            m_globalSymbols.push_back(uniqueId);
            if (!pBaseSymbol->InternalGetQualifiedName().empty())
            {
                m_symbolNameMap.insert( { pBaseSymbol->InternalGetQualifiedName(), uniqueId });
            }
        }

        *pUniqueId = uniqueId;

        // 
        // Send an advisory notification upwards that everyone should flush caches.  Do not consider this
        // a failure to create the symbol if something goes wrong.  At worst, an explicit .reload will be
        // required in the debugger.
        //
        (void)InvalidateExternalCaches();

        return S_OK;
    };
    return ConvertException(fn);
}

HRESULT SymbolSet::DeleteExistingSymbol(_In_ ULONG64 uniqueId)
{
    //
    // We cannot let a C++ exception escape.
    //
    auto fn = [&]()
    {
        //
        // As we hand out 'uniqueId' based on position within a vector, it should always fit within the
        // bounds of a size_t.  
        //
        if (uniqueId > std::numeric_limits<size_t>::max())
        {
            return E_INVALIDARG;
        }

        BaseSymbol *pSymbol = InternalGetSymbol(uniqueId);
        if (pSymbol != nullptr)
        {
            if (pSymbol->IsGlobal())
            {
                for (auto itg = m_globalSymbols.begin(); itg != m_globalSymbols.end(); ++itg)
                {
                    if (*itg == uniqueId)
                    {
                        m_globalSymbols.erase(itg);
                        break;
                    }
                }

                if (!pSymbol->InternalGetQualifiedName().empty())
                {
                    auto itn = m_symbolNameMap.find(pSymbol->InternalGetQualifiedName());
                    if (itn != m_symbolNameMap.end())
                    {
                        m_symbolNameMap.erase(itn);
                    }
                }
            }

            m_symbols[static_cast<size_t>(uniqueId)] = nullptr;

            //
            // Send an advisory notification upwards that everyone should flush caches.  Do not consider this
            // a failure to delete the symbol if something goes wrong.  At worst, an explicit .reload will be
            // required by the debugger.
            //
            (void)InvalidateExternalCaches();
        }

        return S_OK;
    };
    return ConvertException(fn);
}

HRESULT SymbolSet::GetSymbolById(_In_ ULONG64 symbolId,
                                 _COM_Outptr_ ISvcSymbol **ppSymbol)
{
    HRESULT hr = S_OK;

    bool isScopeBoundVariable = (symbolId & ScopeBoundIdFlag) != 0;
    std::pair<ULONG64, ULONG64> scopeBinding;
    if (isScopeBoundVariable)
    {
        symbolId &= ~ScopeBoundIdFlag;
        if (symbolId >= m_scopeBindings.size())
        {
            return E_INVALIDARG;
        }

        scopeBinding = m_scopeBindings[static_cast<size_t>(symbolId)];
        symbolId = scopeBinding.first;
    }

    *ppSymbol = nullptr;
    if (symbolId >= m_symbols.size())
    {
        return E_INVALIDARG;
    }

    ISvcSymbol *pSymbol = m_symbols[static_cast<size_t>(symbolId)].Get();

    if (isScopeBoundVariable)
    {
        VariableSymbol *pVariable = static_cast<VariableSymbol *>(pSymbol);

        Microsoft::WRL::ComPtr<ISvcSymbolSetScope> spScope;
        IfFailedReturn(FindScopeByOffset(scopeBinding.second, &spScope));

        BaseScope *pScope = static_cast<BaseScope *>(spScope.Get());

        Microsoft::WRL::ComPtr<VariableSymbol> spBoundVariable;
        IfFailedReturn(pVariable->BindToScope(pScope, &spBoundVariable));

        Microsoft::WRL::ComPtr<ISvcSymbol> spSymbol = spBoundVariable;
        *ppSymbol = spSymbol.Detach();
    }
    else
    {
        Microsoft::WRL::ComPtr<ISvcSymbol> spSymbol = pSymbol;
        *ppSymbol = spSymbol.Detach();
    }
    return S_OK;
}

HRESULT SymbolSet::EnumerateAllSymbols(_COM_Outptr_ ISvcSymbolSetEnumerator **ppEnumerator)
{
    HRESULT hr = S_OK;
    *ppEnumerator = nullptr;

    ComPtr<GlobalEnumerator> spEnum;
    IfFailedReturn(MakeAndInitialize<GlobalEnumerator>(&spEnum, this));

    *ppEnumerator = spEnum.Detach();
    return hr;
}

HRESULT SymbolSet::InvalidateExternalCaches()
{
    HRESULT hr = S_OK;

    IDebugServiceManager *pServiceManager = GetServiceManager();
    if (pServiceManager == nullptr)
    {
        return E_UNEXPECTED;
    }

    ComPtr<SymbolCacheInvalidateArguments> spArgs;
    IfFailedReturn(MakeAndInitialize<SymbolCacheInvalidateArguments>(&spArgs, m_spModule.Get(), this));

    HRESULT hrEvent;
    IfFailedReturn(pServiceManager->FireEventNotification(DEBUG_SVCEVENT_SYMBOLCACHEINVALIDATE, spArgs.Get(), &hrEvent));

    //
    // While we get a sink result if some handler decided to return a failure from their handling of the event, we
    // are not going to propagate that upwards.  There's not really much we can do in this case.
    //
    return hr;
}

HRESULT SymbolSet::FindTypeByName(_In_ std::wstring const& typeName,
                                  _Out_ ULONG64 *pTypeId,
                                  _Outptr_ BaseTypeSymbol **ppTypeSymbol,
                                  _In_ bool allowAutoCreations)
{
    HRESULT hr = S_OK;

    if (ppTypeSymbol != nullptr)
    {
        *ppTypeSymbol = nullptr;
    }

    //
    // We cannot let a C++ exception escape.
    //
    auto fn = [&]()
    {
        ULONG64 symId = InternalGetSymbolIdByName(typeName);
        BaseSymbol *pSymbol = nullptr;
        if (symId != 0)
        {
            pSymbol = InternalGetSymbol(symId);
            if (pSymbol == nullptr || pSymbol->InternalGetKind() != SvcSymbolType)
            {
                return E_INVALIDARG;
            }

            *pTypeId = symId;

            if (ppTypeSymbol != nullptr)
            {
                *ppTypeSymbol = static_cast<BaseTypeSymbol *>(pSymbol);
            }

            return hr;
        }
        else if (!allowAutoCreations)
        {
            return E_INVALIDARG;
        }

        //
        // Is this a pointer type or something similar which we will allow "on demand" creation of according
        // to standard C like semantics.
        //
        wchar_t const *pStart = typeName.c_str();
        wchar_t const *pc = (pStart + wcslen(pStart) - 1);

        switch(*pc)
        {
            case L'*':
            case L'&':
            case L'^':
            {
                if (!m_demandCreatePointerTypes)
                {
                    return E_FAIL;
                }

                SvcSymbolPointerKind pointerKind = SvcSymbolPointerStandard;
                if (*pc == L'&')
                {
                    if (*(pc - 1) == L'&' && (pc - 1) != pStart)
                    {
                        --pc;
                        pointerKind = SvcSymbolPointerRValueReference;
                    }
                    else
                    {
                        pointerKind = SvcSymbolPointerReference;
                    }
                }
                else if (*pc == L'^')
                {
                    pointerKind = SvcSymbolPointerCXHat;
                }

                wchar_t const *pPrior = (pc - 1);
                while (pPrior > pStart && iswspace(*pPrior)) { --pPrior; }

                if (pPrior == pStart)
                {
                    return E_INVALIDARG;
                }

                std::wstring baseName(pStart, pPrior - pStart + 1);

                ULONG64 pointedToId = 0;
                IfFailedReturn(FindTypeByName(baseName, &pointedToId, nullptr));

                ComPtr<PointerTypeSymbol> spPointerType;
                IfFailedReturn(MakeAndInitialize<PointerTypeSymbol>(&spPointerType, this, pointedToId, pointerKind));

                symId = spPointerType->InternalGetId();

                //
                // NOTE: This is safe to be held past the ComPtr destruction above because creation of the symbol
                //       will add it to our internal management lists...  and nothing could possibly have deleted
                //       it before returning from this method!
                //
                pSymbol = spPointerType.Get();

                break;
            }

            case L']':
            {
                if (!m_demandCreateArrayTypes)
                {
                    return E_FAIL;
                }

                wchar_t const *pb = pc - 1;
                while (pb > pStart && *pb != L'[')
                {
                    --pb;
                }

                if (pb == pStart)
                {
                    return E_INVALIDARG;
                }

                ULONG64 dim = 0;
                wchar_t const *pDig = pb + 1;
                while (*pDig != L']')
                {
                    if (*pDig >= L'0' && *pDig <= L'9')
                    {
                        dim = (dim * 10) + (*pDig - L'0');
                    }
                    else
                    {
                        return E_INVALIDARG;
                    }
                    ++pDig;
                }

                std::wstring baseName(pStart, pb - pStart);

                ULONG64 arrayOfId = 0;
                IfFailedReturn(FindTypeByName(baseName, &arrayOfId, nullptr));

                ComPtr<ArrayTypeSymbol> spArrayType;
                IfFailedReturn(MakeAndInitialize<ArrayTypeSymbol>(&spArrayType, this, arrayOfId, dim));

                symId = spArrayType->InternalGetId();

                //
                // NOTE: This is safe to be held past the ComPtr destruction above because creation of the symbol
                //       will add it to our internal management lists...  and nothing could possibly have deleted
                //       it before returning from this method!
                //
                pSymbol = spArrayType.Get();
                break;
            }

            default:
                break;
        }

        if (symId == 0)
        {
            return E_INVALIDARG;
        }

        if (ppTypeSymbol != nullptr)
        {
            *ppTypeSymbol = static_cast<BaseTypeSymbol *>(pSymbol);
        }

        return hr;
    };
    return ConvertException(fn);
}

HRESULT SymbolSet::FindSymbolByName(_In_ PCWSTR symbolName, _COM_Outptr_ ISvcSymbol **ppSymbol)
{
    *ppSymbol = nullptr;

    //
    // We cannot let a C++ exception escape.
    //
    auto fn = [&]()
    {
        std::wstring name = symbolName;
        auto it = m_symbolNameMap.find(name);
        if (it == m_symbolNameMap.end())
        {
            return E_BOUNDS;
        }

        BaseSymbol *pSymbol = InternalGetSymbol(it->second);
        if (pSymbol == nullptr)
        {
            return E_BOUNDS;
        }

        ComPtr<ISvcSymbol> spSymbol = pSymbol;
        *ppSymbol = spSymbol.Detach();
        return S_OK;
    };
    return ConvertException(fn);
}

HRESULT SymbolSet::FindSymbolByOffset(_In_ ULONG64 moduleOffset,
                                      _In_ bool exactMatchOnly,
                                      _COM_Outptr_ ISvcSymbol **ppSymbol,
                                      _Out_ ULONG64 *pSymbolOffset)
{
    HRESULT hr = S_OK;
    *ppSymbol = nullptr;

    //
    // If we have an underlying importer, give it a shot at pulling in symbols that are relevant for
    // the address in question.  It may immediately turn around and say "I've already done this" but
    // such is the price for an on demand import like this.
    //
    if (HasImporter())
    {
        //
        // Failure to import should NOT trigger failure in the rest of the symbol builder!
        //
        (void)m_spImporter->ImportForOffsetQuery(SvcSymbol, moduleOffset);
    }

    SymbolRangeList::SymbolList const* pSymbols;
    if (!m_symbolRanges.FindSymbols(moduleOffset, &pSymbols) || pSymbols->size() == 0)
    {
        return E_BOUNDS;
    }

    BaseSymbol *pSymbol = InternalGetSymbol((*pSymbols)[0]);

    ULONG64 symbolOffset;
    IfFailedReturn(pSymbol->GetOffset(&symbolOffset));

    if (exactMatchOnly && symbolOffset != moduleOffset)
    {
        return E_BOUNDS;
    }

    ComPtr<ISvcSymbol> spSymbol = pSymbol;

    *pSymbolOffset = (moduleOffset - symbolOffset);
    *ppSymbol = spSymbol.Detach();
    return S_OK;
}

HRESULT SymbolSet::GetGlobalScope(_COM_Outptr_ ISvcSymbolSetScope **ppScope)
{
    HRESULT hr = S_OK;
    *ppScope = nullptr;

    ComPtr<GlobalScope> spGlobalScope;
    IfFailedReturn(MakeAndInitialize<GlobalScope>(&spGlobalScope, this));

    *ppScope = spGlobalScope.Detach();
    return hr;
}

HRESULT SymbolSet::FindScopeByOffset(_In_ ULONG64 moduleOffset,
                                     _COM_Outptr_ ISvcSymbolSetScope **ppScope)
{
    HRESULT hr = S_OK;
    *ppScope = nullptr;

    SymbolRangeList::SymbolList const* pSymbols;
    if (!m_symbolRanges.FindSymbols(moduleOffset, &pSymbols) || pSymbols->size() == 0)
    {
        return E_BOUNDS;
    }

    for (size_t i = 0; i < pSymbols->size(); ++i)
    {
        BaseSymbol *pSymbol = InternalGetSymbol((*pSymbols)[i]);
        if (pSymbol->InternalGetKind() == SvcSymbolFunction)
        {
            FunctionSymbol *pFunction = static_cast<FunctionSymbol *>(pSymbol);

            ULONG64 functionOffset;
            IfFailedReturn(pFunction->GetOffset(&functionOffset));

            ULONG64 srelOffset = moduleOffset - functionOffset;

            ComPtr<Scope> spScope;
            IfFailedReturn(MakeAndInitialize<Scope>(&spScope, this, pFunction, srelOffset));

            *ppScope = spScope.Detach();
            return S_OK;
        }
    }

    return E_FAIL;
}

HRESULT SymbolSet::FindScopeFrame(_In_ ISvcProcess *pProcess,
                                  _In_ ISvcRegisterContext *pRegisterContext,
                                  _COM_Outptr_ ISvcSymbolSetScopeFrame **ppScopeFrame)
{
    HRESULT hr = S_OK;
    *ppScopeFrame = nullptr;

    //
    // We must find the scope from @pc.  We must fetch the register and convert it back to a
    // module relative offset that everything else here is based upon.
    //
    ULONG64 pc;
    IfFailedReturn(pRegisterContext->GetAbstractRegisterValue64(SvcAbstractRegisterInstructionPointer,
                                                                &pc));

    ULONG64 moduleBase;
    IfFailedReturn(m_spModule->GetBaseAddress(&moduleBase));

    ULONG64 modRelPc = pc - moduleBase;

    SymbolRangeList::SymbolList const* pSymbols;
    if (!m_symbolRanges.FindSymbols(modRelPc, &pSymbols) || pSymbols->size() == 0)
    {
        return E_BOUNDS;
    }

    for (size_t i = 0; i < pSymbols->size(); ++i)
    {
        BaseSymbol *pSymbol = InternalGetSymbol((*pSymbols)[i]);
        if (pSymbol->InternalGetKind() == SvcSymbolFunction)
        {
            FunctionSymbol *pFunction = static_cast<FunctionSymbol *>(pSymbol);

            ULONG64 functionOffset;
            IfFailedReturn(pFunction->GetOffset(&functionOffset));

            ULONG64 srelOffset = modRelPc - functionOffset;

            ComPtr<ScopeFrame> spScopeFrame;
            IfFailedReturn(MakeAndInitialize<ScopeFrame>(&spScopeFrame, 
                                                         this, 
                                                         pFunction, 
                                                         srelOffset,
                                                         pProcess,
                                                         pRegisterContext));

            *ppScopeFrame = spScopeFrame.Detach();
            return S_OK;
        }
    }

    return E_FAIL;
}

//*************************************************
// Enumerators:
//

HRESULT ScopeEnumerator::GetNext(_COM_Outptr_ ISvcSymbol **ppSymbol)
{
    HRESULT hr = S_OK;
    *ppSymbol = nullptr;

    BaseScope *pScope = static_cast<BaseScope *>(m_spScope.Get());

    FunctionSymbol *pFunction = pScope->InternalGetFunction();
    auto&& functionChildren = pFunction->InternalGetChildren();

    for(;;)
    {
        if (m_pos >= functionChildren.size())
        {
            break;
        }

        ULONG64 childId = functionChildren[m_pos];
        ++m_pos;

        BaseSymbol *pChildSymbol = InternalGetSymbolSet()->InternalGetSymbol(childId);
        if (pChildSymbol == nullptr || !SymbolMatchesSearchCriteria(pChildSymbol))
        {
            continue;
        }

        //
        // If the symbol is a variable, we need to bind it to the scope so that its
        // location fetch can return useful information.
        //
        if (pChildSymbol->InternalGetKind() == SvcSymbolDataParameter ||
            pChildSymbol->InternalGetKind() == SvcSymbolDataLocal)
        {
            VariableSymbol *pChildVariable = static_cast<VariableSymbol *>(pChildSymbol);

            ComPtr<VariableSymbol> spBoundVariable;
            IfFailedReturn(pChildVariable->BindToScope(pScope, &spBoundVariable));

            *ppSymbol = spBoundVariable.Detach();
            return S_OK;
        }
        else
        {
            ComPtr<ISvcSymbol> spSymbol = pChildSymbol;
            *ppSymbol = spSymbol.Detach();
            return S_OK;
        }
    }

    return E_BOUNDS;
}

//*************************************************
// Scopes:
//


HRESULT BaseScope::EnumerateArguments(_COM_Outptr_ ISvcSymbolSetEnumerator **ppEnum)
{
    HRESULT hr = S_OK;
    *ppEnum = nullptr;

    ComPtr<ScopeEnumerator> spEnum;
    IfFailedReturn(MakeAndInitialize<ScopeEnumerator>(&spEnum, 
                                                      this, 
                                                      SvcSymbolDataParameter,
                                                      nullptr,
                                                      nullptr));

    *ppEnum = spEnum.Detach();
    return hr;
}

HRESULT BaseScope::EnumerateLocals(_COM_Outptr_ ISvcSymbolSetEnumerator **ppEnum)
{
    HRESULT hr = S_OK;
    *ppEnum = nullptr;

    ComPtr<ScopeEnumerator> spEnum;
    IfFailedReturn(MakeAndInitialize<ScopeEnumerator>(&spEnum,
                                                      this,
                                                      SvcSymbolDataLocal,
                                                      nullptr,
                                                      nullptr));

    *ppEnum = spEnum.Detach();
    return hr;
}

HRESULT BaseScope::EnumerateChildren(_In_ SvcSymbolKind kind,
                                     _In_opt_z_ PCWSTR pwszName,
                                     _In_opt_ SvcSymbolSearchInfo *pSearchInfo,
                                     _COM_Outptr_ ISvcSymbolSetEnumerator **ppChildEnum)
{
    HRESULT hr = S_OK;
    *ppChildEnum = nullptr;

    ComPtr<ScopeEnumerator> spEnum;
    IfFailedReturn(MakeAndInitialize<ScopeEnumerator>(&spEnum,
                                                      this,
                                                      kind,
                                                      pwszName,
                                                      pSearchInfo));

    *ppChildEnum = spEnum.Detach();
    return hr;
}

} // SymbolBuilder
} // Services
} // TargetComposition
} // Debugger
<|MERGE_RESOLUTION|>--- conflicted
+++ resolved
@@ -1,994 +1,993 @@
-//**************************************************************************
-//
-// SymbolSet.cpp
-//
-// The implementation for our notion of a "symbol set".  A "symbol set" is an
-// abstraction for the available symbols for a given module.  It is a set of
-// "stacked" interfaces which implements progressively more functionality depending
-// on the complexity of the symbol implementation.
-//
-//**************************************************************************
-//
-// Copyright (c) Microsoft Corporation.  All rights reserved.
-//
-//**************************************************************************
-
-#include "SymBuilder.h"
-
-using namespace Microsoft::WRL;
-
-namespace Debugger
-{
-namespace TargetComposition
-{
-namespace Services
-{
-namespace SymbolBuilder
-{
-
-//*************************************************
-// General Symbol Set:
-//
-
-bool SymbolRangeList::FindSymbols(_In_ ULONG64 address, _Out_ SymbolList const** pSymbolList)
-{
-    auto it = std::lower_bound(m_ranges.begin(), m_ranges.end(), address,
-                               [&](_In_ const AddressRange& rng, _In_ ULONG64 address)
-                               {
-                                   return rng.End < address;
-                               });
-
-    if (it == m_ranges.end() || it->Start > address)
-    {
-        return false;
-    }
-
-    *pSymbolList = &(it->Symbols);
-    return true;
-}
-
-HRESULT SymbolRangeList::AddSymbol(_In_ ULONG64 start, _In_ ULONG64 end, _In_ ULONG64 symbol)
-{
-    //
-    // We cannot let a C++ exception escape.
-    //
-    auto fn = [&]()
-    {
-        //
-        // We must find the proper position within the address range to place the symbol in sorted
-        // order.  If there is no overlap, this is easy.  If there is overlap, we must split the ranges
-        // as appropriate.
-        //
-        auto it = std::lower_bound(m_ranges.begin(), m_ranges.end(), start,
-                                   [&](_In_ const AddressRange& rng, _In_ ULONG64 address)
-                                   {
-                                       return rng.End < address;
-                                   });
-
-        //
-        // If there are no address ranges which begin above 'start', just append the range and be done.
-        // Likewise, if there is *AND* there is no overlap with any other known address range, just insert
-        // the new range before the one which is greater.
-        //
-        if (it == m_ranges.end())
-        {
-            m_ranges.push_back( { start, end, { symbol } } );
-            return S_OK;
-        }
-
-        if (end <= it->Start)
-        {
-            m_ranges.insert(it, { start, end, { symbol } } );
-            return S_OK;
-        }
-
-        //
-        // At this point, there is at least some overlap.  Walk forward, adding symbol to the ranges where
-        // appropriate and splitting where not.
-        //
-        size_t cur = it - m_ranges.begin();
-        while (start < end)
-        {
-            //
-            // If we have gotten to the point where there's nothing left and we still have range, append it.
-            //
-            if (cur >= m_ranges.size())
-            {
-                m_ranges.push_back( { start, end, { symbol } });
-                start = end;
-                break;
-            }
-
-            AddressRange& rng = m_ranges[cur];
-            
-            //
-            // If there is 100% overlap, just add the new symbol and be done.
-            //
-            if (start == rng.Start && end == rng.End)
-            {
-                rng.Symbols.push_back(symbol);
-                start = end;
-                break;
-            }
-
-            //
-            // If there is a part of the range before rng, insert it and continue on.
-            //
-            if (start < rng.Start)
-            {
-                ULONG64 curEnd = end;
-                if (curEnd > rng.Start)
-                {
-                    curEnd = rng.Start;
-                }
-
-                if (curEnd - start > 0)
-                {
-                    m_ranges.insert(m_ranges.begin() + cur, { start, curEnd, { symbol } });
-                    ++cur;
-                    start = curEnd;
-                    continue;
-                }
-            }
-
-            if (start >= rng.Start && start < rng.End)
-            {
-                //
-                // There is overlap.  Start is within the range.  End may be within the range *OR* it may be
-                // outside of the range.  We need to split the range.  There are three split points:
-                //
-                // 1: [rng.Start, start)
-                // 2: [start, end)
-                // 3: [end, rng.End)
-                //
-                // Note that if end goes outside the bounds of rng, there are only two:
-                //
-                // 1: [rng.Start, start)
-                // 2: [start, rng.End)
-                //
-                // But in the latter case, we will have to loop back up and continue with whatever was outside
-                // the bounds of rng.
-                //
-                if (start > rng.Start)
-                {
-                    auto itn = m_ranges.insert(m_ranges.begin() + cur, { rng.Start, start, rng.Symbols } );
-                    ++cur;
-                    AddressRange& existingRange = m_ranges[cur];
-                    existingRange.Start = start;
-                    continue;
-                }
-                else if (end >= rng.End)
-                {
-                    rng.Symbols.push_back(symbol);
-                    start = rng.End;
-                    ++cur;
-                    continue;
-                }
-                else
-                {
-                    //
-                    // We need to split again -- this is that #2 range in the first case above.  First, add
-                    // the new range for #3
-                    //
-                    auto itb = m_ranges.begin() + cur + 1;
-                    m_ranges.insert(itb, { end, rng.End, rng.Symbols });
-                    AddressRange& existingRange = m_ranges[cur];
-                    existingRange.End = end;
-                    existingRange.Symbols.push_back(symbol);
-                    start = end;
-                    break;
-                }
-            }
-            else
-            {
-                //
-                // It's not this range.  Move onto the next one.
-                //
-                ++cur;
-                continue;
-            }
-        }
-
-        return S_OK;
-    };
-    return ConvertException(fn);
-}
-
-HRESULT SymbolRangeList::RemoveSymbol(_In_ ULONG64 start, _In_ ULONG64 end, _In_ ULONG64 symbol)
-{
-    //
-    // We cannot let a C++ exception escape.
-    //
-    auto fn = [&]()
-    {
-        //
-        // Find where the first range associated with this symbol is and remove everything between
-        // [start, end)
-        //
-        auto it = std::lower_bound(m_ranges.begin(), m_ranges.end(), start,
-                                   [&](_In_ const AddressRange& rng, _In_ ULONG64 start)
-                                   {
-                                       return rng.End < start;
-                                   });
-
-        if (it == m_ranges.end() || it->Start > end)
-        {
-            //
-            // We could not find this range.  It's not a failure per-se.  Just return S_FALSE to the caller
-            // to let them know nothing was actually removed!
-            //
-            return S_FALSE;
-        }
-
-        //
-        // We need to keep walking and removing symbols or splitting ranges until we hit a range which is
-        // past the end of the sought half-open set [start, end)
-        //
-        size_t cur = it - m_ranges.begin();
-        while (cur < m_ranges.size() && end > m_ranges[cur].Start)
-        {
-            AddressRange& rng = m_ranges[cur];
-
-            //
-            // If the range is equivalent or a sub-range, just remove the symbol
-            //
-            if (start <= rng.Start && end >= rng.End)
-            {
-                RemoveSymbolFromList(rng.Symbols, symbol);
-                ++cur;
-                continue;
-            }
-
-            //
-            // If there is a sub-portion at the beginning of the range that we are *NOT* removing the
-            // symbol index from, we need to split.
-            //
-            // This would be something like:
-            //
-            //     range:   [              )
-            //    remove:         [        )
-            //
-            // Where we now need:
-            //
-            //    range1:   [     )                 <-- has symbol
-            //    range2:         [        )        <-- does not have symbol
-            //
-            if (start > rng.Start && start < rng.End)
-            {
-                auto itb = m_ranges.begin() + cur + 1;
-                auto itn = m_ranges.insert(itb, { start, rng.End, rng.Symbols } );      // range2
-                RemoveSymbolFromList(itn->Symbols, symbol);
-
-                AddressRange& existingRange = m_ranges[cur];
-                existingRange.End = start;
-                ++cur;
-                continue;
-            }
-
-            //
-            // Now we need to check the other side of this (the above will fall into this after the split and continue)
-            //
-            // We may need a further split having something like:
-            //
-            //     range:   [              )
-            //    remove:   [        )
-            //
-            // Where we now need:
-            //
-            //    range1:   [        )              <-- does not have symbol
-            //    range2:            [     )        <-- has symbol
-            //
-            else if (end > rng.Start && end < rng.End)
-            {
-                auto itb = m_ranges.begin() + cur + 1;
-                auto itn = m_ranges.insert(itb, { end, rng.End, rng.Symbols });      // range2
-
-                AddressRange& existingRange = m_ranges[cur];
-                existingRange.End = end;
-                RemoveSymbolFromList(existingRange.Symbols, symbol);
-                ++cur;
-                continue;
-            }
-
-            break;
-        }
-
-        return S_OK;
-    };
-    return ConvertException(fn);
-}
-
-IDebugServiceManager* SymbolSet::GetServiceManager() const
-{
-    return m_pOwningProcess->GetServiceManager();
-}
-
-ISvcMachineArchitecture* SymbolSet::GetArchInfo() const
-{
-    return m_pOwningProcess->GetArchInfo();
-}
-
-<<<<<<< HEAD
-ISvcModule* SymbolSet::GetModule() const
-{
-    return m_spModule.Get();
-=======
-SymbolBuilderManager* SymbolSet::GetSymbolBuilderManager() const
-{
-    return m_pOwningProcess->GetSymbolBuilderManager();
->>>>>>> db385ea1
-}
-
-HRESULT SymbolSet::AddBasicCTypes()
-{
-    HRESULT hr = S_OK;
-
-    ComPtr<BasicTypeSymbol> spNew;
-    IfFailedReturn(MakeAndInitialize<BasicTypeSymbol>(&spNew, this, SvcSymbolIntrinsicVoid, 0, L"void"));
-    IfFailedReturn(MakeAndInitialize<BasicTypeSymbol>(&spNew, this, SvcSymbolIntrinsicBool, 1, L"bool"));
-    IfFailedReturn(MakeAndInitialize<BasicTypeSymbol>(&spNew, this, SvcSymbolIntrinsicChar, 1, L"char"));
-    IfFailedReturn(MakeAndInitialize<BasicTypeSymbol>(&spNew, this, SvcSymbolIntrinsicUInt, 1, L"unsigned char"));
-    IfFailedReturn(MakeAndInitialize<BasicTypeSymbol>(&spNew, this, SvcSymbolIntrinsicWChar, 2, L"wchar_t"));
-    IfFailedReturn(MakeAndInitialize<BasicTypeSymbol>(&spNew, this, SvcSymbolIntrinsicInt, 2, L"short"));
-    IfFailedReturn(MakeAndInitialize<BasicTypeSymbol>(&spNew, this, SvcSymbolIntrinsicUInt, 2, L"unsigned short"));
-    IfFailedReturn(MakeAndInitialize<BasicTypeSymbol>(&spNew, this, SvcSymbolIntrinsicInt, 4, L"int"));
-    IfFailedReturn(MakeAndInitialize<BasicTypeSymbol>(&spNew, this, SvcSymbolIntrinsicUInt, 4, L"unsigned int"));
-    IfFailedReturn(MakeAndInitialize<BasicTypeSymbol>(&spNew, this, SvcSymbolIntrinsicInt, 8, L"__int64"));
-    IfFailedReturn(MakeAndInitialize<BasicTypeSymbol>(&spNew, this, SvcSymbolIntrinsicUInt, 8, L"unsigned __int64"));
-    IfFailedReturn(MakeAndInitialize<BasicTypeSymbol>(&spNew, this, SvcSymbolIntrinsicLong, 4, L"long"));
-    IfFailedReturn(MakeAndInitialize<BasicTypeSymbol>(&spNew, this, SvcSymbolIntrinsicULong, 4, L"unsigned long"));
-    IfFailedReturn(MakeAndInitialize<BasicTypeSymbol>(&spNew, this, SvcSymbolIntrinsicFloat, 4, L"float"));
-    IfFailedReturn(MakeAndInitialize<BasicTypeSymbol>(&spNew, this, SvcSymbolIntrinsicFloat, 8, L"double"));
-
-    return hr;
-}
-
-HRESULT SymbolSet::AddNewSymbol(_In_ BaseSymbol *pBaseSymbol, _Out_ ULONG64 *pUniqueId)
-{
-    //
-    // We cannot let a C++ exception escape.
-    //
-    auto fn = [&]()
-    {
-        ULONG64 uniqueId = GetUniqueId();
-        if (uniqueId > std::numeric_limits<size_t>::max())
-        {
-            return E_FAIL;
-        }
-
-        if (m_symbols.size() <= uniqueId + 1)
-        {
-            m_symbols.resize(static_cast<size_t>(uniqueId + 1));
-        }
-
-        m_symbols[static_cast<size_t>(uniqueId)] = pBaseSymbol;
-
-        if (pBaseSymbol->IsGlobal())
-        {
-            m_globalSymbols.push_back(uniqueId);
-            if (!pBaseSymbol->InternalGetQualifiedName().empty())
-            {
-                m_symbolNameMap.insert( { pBaseSymbol->InternalGetQualifiedName(), uniqueId });
-            }
-        }
-
-        *pUniqueId = uniqueId;
-
-        // 
-        // Send an advisory notification upwards that everyone should flush caches.  Do not consider this
-        // a failure to create the symbol if something goes wrong.  At worst, an explicit .reload will be
-        // required in the debugger.
-        //
-        (void)InvalidateExternalCaches();
-
-        return S_OK;
-    };
-    return ConvertException(fn);
-}
-
-HRESULT SymbolSet::DeleteExistingSymbol(_In_ ULONG64 uniqueId)
-{
-    //
-    // We cannot let a C++ exception escape.
-    //
-    auto fn = [&]()
-    {
-        //
-        // As we hand out 'uniqueId' based on position within a vector, it should always fit within the
-        // bounds of a size_t.  
-        //
-        if (uniqueId > std::numeric_limits<size_t>::max())
-        {
-            return E_INVALIDARG;
-        }
-
-        BaseSymbol *pSymbol = InternalGetSymbol(uniqueId);
-        if (pSymbol != nullptr)
-        {
-            if (pSymbol->IsGlobal())
-            {
-                for (auto itg = m_globalSymbols.begin(); itg != m_globalSymbols.end(); ++itg)
-                {
-                    if (*itg == uniqueId)
-                    {
-                        m_globalSymbols.erase(itg);
-                        break;
-                    }
-                }
-
-                if (!pSymbol->InternalGetQualifiedName().empty())
-                {
-                    auto itn = m_symbolNameMap.find(pSymbol->InternalGetQualifiedName());
-                    if (itn != m_symbolNameMap.end())
-                    {
-                        m_symbolNameMap.erase(itn);
-                    }
-                }
-            }
-
-            m_symbols[static_cast<size_t>(uniqueId)] = nullptr;
-
-            //
-            // Send an advisory notification upwards that everyone should flush caches.  Do not consider this
-            // a failure to delete the symbol if something goes wrong.  At worst, an explicit .reload will be
-            // required by the debugger.
-            //
-            (void)InvalidateExternalCaches();
-        }
-
-        return S_OK;
-    };
-    return ConvertException(fn);
-}
-
-HRESULT SymbolSet::GetSymbolById(_In_ ULONG64 symbolId,
-                                 _COM_Outptr_ ISvcSymbol **ppSymbol)
-{
-    HRESULT hr = S_OK;
-
-    bool isScopeBoundVariable = (symbolId & ScopeBoundIdFlag) != 0;
-    std::pair<ULONG64, ULONG64> scopeBinding;
-    if (isScopeBoundVariable)
-    {
-        symbolId &= ~ScopeBoundIdFlag;
-        if (symbolId >= m_scopeBindings.size())
-        {
-            return E_INVALIDARG;
-        }
-
-        scopeBinding = m_scopeBindings[static_cast<size_t>(symbolId)];
-        symbolId = scopeBinding.first;
-    }
-
-    *ppSymbol = nullptr;
-    if (symbolId >= m_symbols.size())
-    {
-        return E_INVALIDARG;
-    }
-
-    ISvcSymbol *pSymbol = m_symbols[static_cast<size_t>(symbolId)].Get();
-
-    if (isScopeBoundVariable)
-    {
-        VariableSymbol *pVariable = static_cast<VariableSymbol *>(pSymbol);
-
-        Microsoft::WRL::ComPtr<ISvcSymbolSetScope> spScope;
-        IfFailedReturn(FindScopeByOffset(scopeBinding.second, &spScope));
-
-        BaseScope *pScope = static_cast<BaseScope *>(spScope.Get());
-
-        Microsoft::WRL::ComPtr<VariableSymbol> spBoundVariable;
-        IfFailedReturn(pVariable->BindToScope(pScope, &spBoundVariable));
-
-        Microsoft::WRL::ComPtr<ISvcSymbol> spSymbol = spBoundVariable;
-        *ppSymbol = spSymbol.Detach();
-    }
-    else
-    {
-        Microsoft::WRL::ComPtr<ISvcSymbol> spSymbol = pSymbol;
-        *ppSymbol = spSymbol.Detach();
-    }
-    return S_OK;
-}
-
-HRESULT SymbolSet::EnumerateAllSymbols(_COM_Outptr_ ISvcSymbolSetEnumerator **ppEnumerator)
-{
-    HRESULT hr = S_OK;
-    *ppEnumerator = nullptr;
-
-    ComPtr<GlobalEnumerator> spEnum;
-    IfFailedReturn(MakeAndInitialize<GlobalEnumerator>(&spEnum, this));
-
-    *ppEnumerator = spEnum.Detach();
-    return hr;
-}
-
-HRESULT SymbolSet::InvalidateExternalCaches()
-{
-    HRESULT hr = S_OK;
-
-    IDebugServiceManager *pServiceManager = GetServiceManager();
-    if (pServiceManager == nullptr)
-    {
-        return E_UNEXPECTED;
-    }
-
-    ComPtr<SymbolCacheInvalidateArguments> spArgs;
-    IfFailedReturn(MakeAndInitialize<SymbolCacheInvalidateArguments>(&spArgs, m_spModule.Get(), this));
-
-    HRESULT hrEvent;
-    IfFailedReturn(pServiceManager->FireEventNotification(DEBUG_SVCEVENT_SYMBOLCACHEINVALIDATE, spArgs.Get(), &hrEvent));
-
-    //
-    // While we get a sink result if some handler decided to return a failure from their handling of the event, we
-    // are not going to propagate that upwards.  There's not really much we can do in this case.
-    //
-    return hr;
-}
-
-HRESULT SymbolSet::FindTypeByName(_In_ std::wstring const& typeName,
-                                  _Out_ ULONG64 *pTypeId,
-                                  _Outptr_ BaseTypeSymbol **ppTypeSymbol,
-                                  _In_ bool allowAutoCreations)
-{
-    HRESULT hr = S_OK;
-
-    if (ppTypeSymbol != nullptr)
-    {
-        *ppTypeSymbol = nullptr;
-    }
-
-    //
-    // We cannot let a C++ exception escape.
-    //
-    auto fn = [&]()
-    {
-        ULONG64 symId = InternalGetSymbolIdByName(typeName);
-        BaseSymbol *pSymbol = nullptr;
-        if (symId != 0)
-        {
-            pSymbol = InternalGetSymbol(symId);
-            if (pSymbol == nullptr || pSymbol->InternalGetKind() != SvcSymbolType)
-            {
-                return E_INVALIDARG;
-            }
-
-            *pTypeId = symId;
-
-            if (ppTypeSymbol != nullptr)
-            {
-                *ppTypeSymbol = static_cast<BaseTypeSymbol *>(pSymbol);
-            }
-
-            return hr;
-        }
-        else if (!allowAutoCreations)
-        {
-            return E_INVALIDARG;
-        }
-
-        //
-        // Is this a pointer type or something similar which we will allow "on demand" creation of according
-        // to standard C like semantics.
-        //
-        wchar_t const *pStart = typeName.c_str();
-        wchar_t const *pc = (pStart + wcslen(pStart) - 1);
-
-        switch(*pc)
-        {
-            case L'*':
-            case L'&':
-            case L'^':
-            {
-                if (!m_demandCreatePointerTypes)
-                {
-                    return E_FAIL;
-                }
-
-                SvcSymbolPointerKind pointerKind = SvcSymbolPointerStandard;
-                if (*pc == L'&')
-                {
-                    if (*(pc - 1) == L'&' && (pc - 1) != pStart)
-                    {
-                        --pc;
-                        pointerKind = SvcSymbolPointerRValueReference;
-                    }
-                    else
-                    {
-                        pointerKind = SvcSymbolPointerReference;
-                    }
-                }
-                else if (*pc == L'^')
-                {
-                    pointerKind = SvcSymbolPointerCXHat;
-                }
-
-                wchar_t const *pPrior = (pc - 1);
-                while (pPrior > pStart && iswspace(*pPrior)) { --pPrior; }
-
-                if (pPrior == pStart)
-                {
-                    return E_INVALIDARG;
-                }
-
-                std::wstring baseName(pStart, pPrior - pStart + 1);
-
-                ULONG64 pointedToId = 0;
-                IfFailedReturn(FindTypeByName(baseName, &pointedToId, nullptr));
-
-                ComPtr<PointerTypeSymbol> spPointerType;
-                IfFailedReturn(MakeAndInitialize<PointerTypeSymbol>(&spPointerType, this, pointedToId, pointerKind));
-
-                symId = spPointerType->InternalGetId();
-
-                //
-                // NOTE: This is safe to be held past the ComPtr destruction above because creation of the symbol
-                //       will add it to our internal management lists...  and nothing could possibly have deleted
-                //       it before returning from this method!
-                //
-                pSymbol = spPointerType.Get();
-
-                break;
-            }
-
-            case L']':
-            {
-                if (!m_demandCreateArrayTypes)
-                {
-                    return E_FAIL;
-                }
-
-                wchar_t const *pb = pc - 1;
-                while (pb > pStart && *pb != L'[')
-                {
-                    --pb;
-                }
-
-                if (pb == pStart)
-                {
-                    return E_INVALIDARG;
-                }
-
-                ULONG64 dim = 0;
-                wchar_t const *pDig = pb + 1;
-                while (*pDig != L']')
-                {
-                    if (*pDig >= L'0' && *pDig <= L'9')
-                    {
-                        dim = (dim * 10) + (*pDig - L'0');
-                    }
-                    else
-                    {
-                        return E_INVALIDARG;
-                    }
-                    ++pDig;
-                }
-
-                std::wstring baseName(pStart, pb - pStart);
-
-                ULONG64 arrayOfId = 0;
-                IfFailedReturn(FindTypeByName(baseName, &arrayOfId, nullptr));
-
-                ComPtr<ArrayTypeSymbol> spArrayType;
-                IfFailedReturn(MakeAndInitialize<ArrayTypeSymbol>(&spArrayType, this, arrayOfId, dim));
-
-                symId = spArrayType->InternalGetId();
-
-                //
-                // NOTE: This is safe to be held past the ComPtr destruction above because creation of the symbol
-                //       will add it to our internal management lists...  and nothing could possibly have deleted
-                //       it before returning from this method!
-                //
-                pSymbol = spArrayType.Get();
-                break;
-            }
-
-            default:
-                break;
-        }
-
-        if (symId == 0)
-        {
-            return E_INVALIDARG;
-        }
-
-        if (ppTypeSymbol != nullptr)
-        {
-            *ppTypeSymbol = static_cast<BaseTypeSymbol *>(pSymbol);
-        }
-
-        return hr;
-    };
-    return ConvertException(fn);
-}
-
-HRESULT SymbolSet::FindSymbolByName(_In_ PCWSTR symbolName, _COM_Outptr_ ISvcSymbol **ppSymbol)
-{
-    *ppSymbol = nullptr;
-
-    //
-    // We cannot let a C++ exception escape.
-    //
-    auto fn = [&]()
-    {
-        std::wstring name = symbolName;
-        auto it = m_symbolNameMap.find(name);
-        if (it == m_symbolNameMap.end())
-        {
-            return E_BOUNDS;
-        }
-
-        BaseSymbol *pSymbol = InternalGetSymbol(it->second);
-        if (pSymbol == nullptr)
-        {
-            return E_BOUNDS;
-        }
-
-        ComPtr<ISvcSymbol> spSymbol = pSymbol;
-        *ppSymbol = spSymbol.Detach();
-        return S_OK;
-    };
-    return ConvertException(fn);
-}
-
-HRESULT SymbolSet::FindSymbolByOffset(_In_ ULONG64 moduleOffset,
-                                      _In_ bool exactMatchOnly,
-                                      _COM_Outptr_ ISvcSymbol **ppSymbol,
-                                      _Out_ ULONG64 *pSymbolOffset)
-{
-    HRESULT hr = S_OK;
-    *ppSymbol = nullptr;
-
-    //
-    // If we have an underlying importer, give it a shot at pulling in symbols that are relevant for
-    // the address in question.  It may immediately turn around and say "I've already done this" but
-    // such is the price for an on demand import like this.
-    //
-    if (HasImporter())
-    {
-        //
-        // Failure to import should NOT trigger failure in the rest of the symbol builder!
-        //
-        (void)m_spImporter->ImportForOffsetQuery(SvcSymbol, moduleOffset);
-    }
-
-    SymbolRangeList::SymbolList const* pSymbols;
-    if (!m_symbolRanges.FindSymbols(moduleOffset, &pSymbols) || pSymbols->size() == 0)
-    {
-        return E_BOUNDS;
-    }
-
-    BaseSymbol *pSymbol = InternalGetSymbol((*pSymbols)[0]);
-
-    ULONG64 symbolOffset;
-    IfFailedReturn(pSymbol->GetOffset(&symbolOffset));
-
-    if (exactMatchOnly && symbolOffset != moduleOffset)
-    {
-        return E_BOUNDS;
-    }
-
-    ComPtr<ISvcSymbol> spSymbol = pSymbol;
-
-    *pSymbolOffset = (moduleOffset - symbolOffset);
-    *ppSymbol = spSymbol.Detach();
-    return S_OK;
-}
-
-HRESULT SymbolSet::GetGlobalScope(_COM_Outptr_ ISvcSymbolSetScope **ppScope)
-{
-    HRESULT hr = S_OK;
-    *ppScope = nullptr;
-
-    ComPtr<GlobalScope> spGlobalScope;
-    IfFailedReturn(MakeAndInitialize<GlobalScope>(&spGlobalScope, this));
-
-    *ppScope = spGlobalScope.Detach();
-    return hr;
-}
-
-HRESULT SymbolSet::FindScopeByOffset(_In_ ULONG64 moduleOffset,
-                                     _COM_Outptr_ ISvcSymbolSetScope **ppScope)
-{
-    HRESULT hr = S_OK;
-    *ppScope = nullptr;
-
-    SymbolRangeList::SymbolList const* pSymbols;
-    if (!m_symbolRanges.FindSymbols(moduleOffset, &pSymbols) || pSymbols->size() == 0)
-    {
-        return E_BOUNDS;
-    }
-
-    for (size_t i = 0; i < pSymbols->size(); ++i)
-    {
-        BaseSymbol *pSymbol = InternalGetSymbol((*pSymbols)[i]);
-        if (pSymbol->InternalGetKind() == SvcSymbolFunction)
-        {
-            FunctionSymbol *pFunction = static_cast<FunctionSymbol *>(pSymbol);
-
-            ULONG64 functionOffset;
-            IfFailedReturn(pFunction->GetOffset(&functionOffset));
-
-            ULONG64 srelOffset = moduleOffset - functionOffset;
-
-            ComPtr<Scope> spScope;
-            IfFailedReturn(MakeAndInitialize<Scope>(&spScope, this, pFunction, srelOffset));
-
-            *ppScope = spScope.Detach();
-            return S_OK;
-        }
-    }
-
-    return E_FAIL;
-}
-
-HRESULT SymbolSet::FindScopeFrame(_In_ ISvcProcess *pProcess,
-                                  _In_ ISvcRegisterContext *pRegisterContext,
-                                  _COM_Outptr_ ISvcSymbolSetScopeFrame **ppScopeFrame)
-{
-    HRESULT hr = S_OK;
-    *ppScopeFrame = nullptr;
-
-    //
-    // We must find the scope from @pc.  We must fetch the register and convert it back to a
-    // module relative offset that everything else here is based upon.
-    //
-    ULONG64 pc;
-    IfFailedReturn(pRegisterContext->GetAbstractRegisterValue64(SvcAbstractRegisterInstructionPointer,
-                                                                &pc));
-
-    ULONG64 moduleBase;
-    IfFailedReturn(m_spModule->GetBaseAddress(&moduleBase));
-
-    ULONG64 modRelPc = pc - moduleBase;
-
-    SymbolRangeList::SymbolList const* pSymbols;
-    if (!m_symbolRanges.FindSymbols(modRelPc, &pSymbols) || pSymbols->size() == 0)
-    {
-        return E_BOUNDS;
-    }
-
-    for (size_t i = 0; i < pSymbols->size(); ++i)
-    {
-        BaseSymbol *pSymbol = InternalGetSymbol((*pSymbols)[i]);
-        if (pSymbol->InternalGetKind() == SvcSymbolFunction)
-        {
-            FunctionSymbol *pFunction = static_cast<FunctionSymbol *>(pSymbol);
-
-            ULONG64 functionOffset;
-            IfFailedReturn(pFunction->GetOffset(&functionOffset));
-
-            ULONG64 srelOffset = modRelPc - functionOffset;
-
-            ComPtr<ScopeFrame> spScopeFrame;
-            IfFailedReturn(MakeAndInitialize<ScopeFrame>(&spScopeFrame, 
-                                                         this, 
-                                                         pFunction, 
-                                                         srelOffset,
-                                                         pProcess,
-                                                         pRegisterContext));
-
-            *ppScopeFrame = spScopeFrame.Detach();
-            return S_OK;
-        }
-    }
-
-    return E_FAIL;
-}
-
-//*************************************************
-// Enumerators:
-//
-
-HRESULT ScopeEnumerator::GetNext(_COM_Outptr_ ISvcSymbol **ppSymbol)
-{
-    HRESULT hr = S_OK;
-    *ppSymbol = nullptr;
-
-    BaseScope *pScope = static_cast<BaseScope *>(m_spScope.Get());
-
-    FunctionSymbol *pFunction = pScope->InternalGetFunction();
-    auto&& functionChildren = pFunction->InternalGetChildren();
-
-    for(;;)
-    {
-        if (m_pos >= functionChildren.size())
-        {
-            break;
-        }
-
-        ULONG64 childId = functionChildren[m_pos];
-        ++m_pos;
-
-        BaseSymbol *pChildSymbol = InternalGetSymbolSet()->InternalGetSymbol(childId);
-        if (pChildSymbol == nullptr || !SymbolMatchesSearchCriteria(pChildSymbol))
-        {
-            continue;
-        }
-
-        //
-        // If the symbol is a variable, we need to bind it to the scope so that its
-        // location fetch can return useful information.
-        //
-        if (pChildSymbol->InternalGetKind() == SvcSymbolDataParameter ||
-            pChildSymbol->InternalGetKind() == SvcSymbolDataLocal)
-        {
-            VariableSymbol *pChildVariable = static_cast<VariableSymbol *>(pChildSymbol);
-
-            ComPtr<VariableSymbol> spBoundVariable;
-            IfFailedReturn(pChildVariable->BindToScope(pScope, &spBoundVariable));
-
-            *ppSymbol = spBoundVariable.Detach();
-            return S_OK;
-        }
-        else
-        {
-            ComPtr<ISvcSymbol> spSymbol = pChildSymbol;
-            *ppSymbol = spSymbol.Detach();
-            return S_OK;
-        }
-    }
-
-    return E_BOUNDS;
-}
-
-//*************************************************
-// Scopes:
-//
-
-
-HRESULT BaseScope::EnumerateArguments(_COM_Outptr_ ISvcSymbolSetEnumerator **ppEnum)
-{
-    HRESULT hr = S_OK;
-    *ppEnum = nullptr;
-
-    ComPtr<ScopeEnumerator> spEnum;
-    IfFailedReturn(MakeAndInitialize<ScopeEnumerator>(&spEnum, 
-                                                      this, 
-                                                      SvcSymbolDataParameter,
-                                                      nullptr,
-                                                      nullptr));
-
-    *ppEnum = spEnum.Detach();
-    return hr;
-}
-
-HRESULT BaseScope::EnumerateLocals(_COM_Outptr_ ISvcSymbolSetEnumerator **ppEnum)
-{
-    HRESULT hr = S_OK;
-    *ppEnum = nullptr;
-
-    ComPtr<ScopeEnumerator> spEnum;
-    IfFailedReturn(MakeAndInitialize<ScopeEnumerator>(&spEnum,
-                                                      this,
-                                                      SvcSymbolDataLocal,
-                                                      nullptr,
-                                                      nullptr));
-
-    *ppEnum = spEnum.Detach();
-    return hr;
-}
-
-HRESULT BaseScope::EnumerateChildren(_In_ SvcSymbolKind kind,
-                                     _In_opt_z_ PCWSTR pwszName,
-                                     _In_opt_ SvcSymbolSearchInfo *pSearchInfo,
-                                     _COM_Outptr_ ISvcSymbolSetEnumerator **ppChildEnum)
-{
-    HRESULT hr = S_OK;
-    *ppChildEnum = nullptr;
-
-    ComPtr<ScopeEnumerator> spEnum;
-    IfFailedReturn(MakeAndInitialize<ScopeEnumerator>(&spEnum,
-                                                      this,
-                                                      kind,
-                                                      pwszName,
-                                                      pSearchInfo));
-
-    *ppChildEnum = spEnum.Detach();
-    return hr;
-}
-
-} // SymbolBuilder
-} // Services
-} // TargetComposition
-} // Debugger
+//**************************************************************************
+//
+// SymbolSet.cpp
+//
+// The implementation for our notion of a "symbol set".  A "symbol set" is an
+// abstraction for the available symbols for a given module.  It is a set of
+// "stacked" interfaces which implements progressively more functionality depending
+// on the complexity of the symbol implementation.
+//
+//**************************************************************************
+//
+// Copyright (c) Microsoft Corporation.  All rights reserved.
+//
+//**************************************************************************
+
+#include "SymBuilder.h"
+
+using namespace Microsoft::WRL;
+
+namespace Debugger
+{
+namespace TargetComposition
+{
+namespace Services
+{
+namespace SymbolBuilder
+{
+
+//*************************************************
+// General Symbol Set:
+//
+
+bool SymbolRangeList::FindSymbols(_In_ ULONG64 address, _Out_ SymbolList const** pSymbolList)
+{
+    auto it = std::lower_bound(m_ranges.begin(), m_ranges.end(), address,
+                               [&](_In_ const AddressRange& rng, _In_ ULONG64 address)
+                               {
+                                   return rng.End < address;
+                               });
+
+    if (it == m_ranges.end() || it->Start > address)
+    {
+        return false;
+    }
+
+    *pSymbolList = &(it->Symbols);
+    return true;
+}
+
+HRESULT SymbolRangeList::AddSymbol(_In_ ULONG64 start, _In_ ULONG64 end, _In_ ULONG64 symbol)
+{
+    //
+    // We cannot let a C++ exception escape.
+    //
+    auto fn = [&]()
+    {
+        //
+        // We must find the proper position within the address range to place the symbol in sorted
+        // order.  If there is no overlap, this is easy.  If there is overlap, we must split the ranges
+        // as appropriate.
+        //
+        auto it = std::lower_bound(m_ranges.begin(), m_ranges.end(), start,
+                                   [&](_In_ const AddressRange& rng, _In_ ULONG64 address)
+                                   {
+                                       return rng.End < address;
+                                   });
+
+        //
+        // If there are no address ranges which begin above 'start', just append the range and be done.
+        // Likewise, if there is *AND* there is no overlap with any other known address range, just insert
+        // the new range before the one which is greater.
+        //
+        if (it == m_ranges.end())
+        {
+            m_ranges.push_back( { start, end, { symbol } } );
+            return S_OK;
+        }
+
+        if (end <= it->Start)
+        {
+            m_ranges.insert(it, { start, end, { symbol } } );
+            return S_OK;
+        }
+
+        //
+        // At this point, there is at least some overlap.  Walk forward, adding symbol to the ranges where
+        // appropriate and splitting where not.
+        //
+        size_t cur = it - m_ranges.begin();
+        while (start < end)
+        {
+            //
+            // If we have gotten to the point where there's nothing left and we still have range, append it.
+            //
+            if (cur >= m_ranges.size())
+            {
+                m_ranges.push_back( { start, end, { symbol } });
+                start = end;
+                break;
+            }
+
+            AddressRange& rng = m_ranges[cur];
+            
+            //
+            // If there is 100% overlap, just add the new symbol and be done.
+            //
+            if (start == rng.Start && end == rng.End)
+            {
+                rng.Symbols.push_back(symbol);
+                start = end;
+                break;
+            }
+
+            //
+            // If there is a part of the range before rng, insert it and continue on.
+            //
+            if (start < rng.Start)
+            {
+                ULONG64 curEnd = end;
+                if (curEnd > rng.Start)
+                {
+                    curEnd = rng.Start;
+                }
+
+                if (curEnd - start > 0)
+                {
+                    m_ranges.insert(m_ranges.begin() + cur, { start, curEnd, { symbol } });
+                    ++cur;
+                    start = curEnd;
+                    continue;
+                }
+            }
+
+            if (start >= rng.Start && start < rng.End)
+            {
+                //
+                // There is overlap.  Start is within the range.  End may be within the range *OR* it may be
+                // outside of the range.  We need to split the range.  There are three split points:
+                //
+                // 1: [rng.Start, start)
+                // 2: [start, end)
+                // 3: [end, rng.End)
+                //
+                // Note that if end goes outside the bounds of rng, there are only two:
+                //
+                // 1: [rng.Start, start)
+                // 2: [start, rng.End)
+                //
+                // But in the latter case, we will have to loop back up and continue with whatever was outside
+                // the bounds of rng.
+                //
+                if (start > rng.Start)
+                {
+                    auto itn = m_ranges.insert(m_ranges.begin() + cur, { rng.Start, start, rng.Symbols } );
+                    ++cur;
+                    AddressRange& existingRange = m_ranges[cur];
+                    existingRange.Start = start;
+                    continue;
+                }
+                else if (end >= rng.End)
+                {
+                    rng.Symbols.push_back(symbol);
+                    start = rng.End;
+                    ++cur;
+                    continue;
+                }
+                else
+                {
+                    //
+                    // We need to split again -- this is that #2 range in the first case above.  First, add
+                    // the new range for #3
+                    //
+                    auto itb = m_ranges.begin() + cur + 1;
+                    m_ranges.insert(itb, { end, rng.End, rng.Symbols });
+                    AddressRange& existingRange = m_ranges[cur];
+                    existingRange.End = end;
+                    existingRange.Symbols.push_back(symbol);
+                    start = end;
+                    break;
+                }
+            }
+            else
+            {
+                //
+                // It's not this range.  Move onto the next one.
+                //
+                ++cur;
+                continue;
+            }
+        }
+
+        return S_OK;
+    };
+    return ConvertException(fn);
+}
+
+HRESULT SymbolRangeList::RemoveSymbol(_In_ ULONG64 start, _In_ ULONG64 end, _In_ ULONG64 symbol)
+{
+    //
+    // We cannot let a C++ exception escape.
+    //
+    auto fn = [&]()
+    {
+        //
+        // Find where the first range associated with this symbol is and remove everything between
+        // [start, end)
+        //
+        auto it = std::lower_bound(m_ranges.begin(), m_ranges.end(), start,
+                                   [&](_In_ const AddressRange& rng, _In_ ULONG64 start)
+                                   {
+                                       return rng.End < start;
+                                   });
+
+        if (it == m_ranges.end() || it->Start > end)
+        {
+            //
+            // We could not find this range.  It's not a failure per-se.  Just return S_FALSE to the caller
+            // to let them know nothing was actually removed!
+            //
+            return S_FALSE;
+        }
+
+        //
+        // We need to keep walking and removing symbols or splitting ranges until we hit a range which is
+        // past the end of the sought half-open set [start, end)
+        //
+        size_t cur = it - m_ranges.begin();
+        while (cur < m_ranges.size() && end > m_ranges[cur].Start)
+        {
+            AddressRange& rng = m_ranges[cur];
+
+            //
+            // If the range is equivalent or a sub-range, just remove the symbol
+            //
+            if (start <= rng.Start && end >= rng.End)
+            {
+                RemoveSymbolFromList(rng.Symbols, symbol);
+                ++cur;
+                continue;
+            }
+
+            //
+            // If there is a sub-portion at the beginning of the range that we are *NOT* removing the
+            // symbol index from, we need to split.
+            //
+            // This would be something like:
+            //
+            //     range:   [              )
+            //    remove:         [        )
+            //
+            // Where we now need:
+            //
+            //    range1:   [     )                 <-- has symbol
+            //    range2:         [        )        <-- does not have symbol
+            //
+            if (start > rng.Start && start < rng.End)
+            {
+                auto itb = m_ranges.begin() + cur + 1;
+                auto itn = m_ranges.insert(itb, { start, rng.End, rng.Symbols } );      // range2
+                RemoveSymbolFromList(itn->Symbols, symbol);
+
+                AddressRange& existingRange = m_ranges[cur];
+                existingRange.End = start;
+                ++cur;
+                continue;
+            }
+
+            //
+            // Now we need to check the other side of this (the above will fall into this after the split and continue)
+            //
+            // We may need a further split having something like:
+            //
+            //     range:   [              )
+            //    remove:   [        )
+            //
+            // Where we now need:
+            //
+            //    range1:   [        )              <-- does not have symbol
+            //    range2:            [     )        <-- has symbol
+            //
+            else if (end > rng.Start && end < rng.End)
+            {
+                auto itb = m_ranges.begin() + cur + 1;
+                auto itn = m_ranges.insert(itb, { end, rng.End, rng.Symbols });      // range2
+
+                AddressRange& existingRange = m_ranges[cur];
+                existingRange.End = end;
+                RemoveSymbolFromList(existingRange.Symbols, symbol);
+                ++cur;
+                continue;
+            }
+
+            break;
+        }
+
+        return S_OK;
+    };
+    return ConvertException(fn);
+}
+
+IDebugServiceManager* SymbolSet::GetServiceManager() const
+{
+    return m_pOwningProcess->GetServiceManager();
+}
+
+ISvcMachineArchitecture* SymbolSet::GetArchInfo() const
+{
+    return m_pOwningProcess->GetArchInfo();
+}
+
+SymbolBuilderManager* SymbolSet::GetSymbolBuilderManager() const
+{
+    return m_pOwningProcess->GetSymbolBuilderManager();
+}
+
+ISvcModule* SymbolSet::GetModule() const
+{
+    return m_spModule.Get();
+}
+
+HRESULT SymbolSet::AddBasicCTypes()
+{
+    HRESULT hr = S_OK;
+
+    ComPtr<BasicTypeSymbol> spNew;
+    IfFailedReturn(MakeAndInitialize<BasicTypeSymbol>(&spNew, this, SvcSymbolIntrinsicVoid, 0, L"void"));
+    IfFailedReturn(MakeAndInitialize<BasicTypeSymbol>(&spNew, this, SvcSymbolIntrinsicBool, 1, L"bool"));
+    IfFailedReturn(MakeAndInitialize<BasicTypeSymbol>(&spNew, this, SvcSymbolIntrinsicChar, 1, L"char"));
+    IfFailedReturn(MakeAndInitialize<BasicTypeSymbol>(&spNew, this, SvcSymbolIntrinsicUInt, 1, L"unsigned char"));
+    IfFailedReturn(MakeAndInitialize<BasicTypeSymbol>(&spNew, this, SvcSymbolIntrinsicWChar, 2, L"wchar_t"));
+    IfFailedReturn(MakeAndInitialize<BasicTypeSymbol>(&spNew, this, SvcSymbolIntrinsicInt, 2, L"short"));
+    IfFailedReturn(MakeAndInitialize<BasicTypeSymbol>(&spNew, this, SvcSymbolIntrinsicUInt, 2, L"unsigned short"));
+    IfFailedReturn(MakeAndInitialize<BasicTypeSymbol>(&spNew, this, SvcSymbolIntrinsicInt, 4, L"int"));
+    IfFailedReturn(MakeAndInitialize<BasicTypeSymbol>(&spNew, this, SvcSymbolIntrinsicUInt, 4, L"unsigned int"));
+    IfFailedReturn(MakeAndInitialize<BasicTypeSymbol>(&spNew, this, SvcSymbolIntrinsicInt, 8, L"__int64"));
+    IfFailedReturn(MakeAndInitialize<BasicTypeSymbol>(&spNew, this, SvcSymbolIntrinsicUInt, 8, L"unsigned __int64"));
+    IfFailedReturn(MakeAndInitialize<BasicTypeSymbol>(&spNew, this, SvcSymbolIntrinsicLong, 4, L"long"));
+    IfFailedReturn(MakeAndInitialize<BasicTypeSymbol>(&spNew, this, SvcSymbolIntrinsicULong, 4, L"unsigned long"));
+    IfFailedReturn(MakeAndInitialize<BasicTypeSymbol>(&spNew, this, SvcSymbolIntrinsicFloat, 4, L"float"));
+    IfFailedReturn(MakeAndInitialize<BasicTypeSymbol>(&spNew, this, SvcSymbolIntrinsicFloat, 8, L"double"));
+
+    return hr;
+}
+
+HRESULT SymbolSet::AddNewSymbol(_In_ BaseSymbol *pBaseSymbol, _Out_ ULONG64 *pUniqueId)
+{
+    //
+    // We cannot let a C++ exception escape.
+    //
+    auto fn = [&]()
+    {
+        ULONG64 uniqueId = GetUniqueId();
+        if (uniqueId > std::numeric_limits<size_t>::max())
+        {
+            return E_FAIL;
+        }
+
+        if (m_symbols.size() <= uniqueId + 1)
+        {
+            m_symbols.resize(static_cast<size_t>(uniqueId + 1));
+        }
+
+        m_symbols[static_cast<size_t>(uniqueId)] = pBaseSymbol;
+
+        if (pBaseSymbol->IsGlobal())
+        {
+            m_globalSymbols.push_back(uniqueId);
+            if (!pBaseSymbol->InternalGetQualifiedName().empty())
+            {
+                m_symbolNameMap.insert( { pBaseSymbol->InternalGetQualifiedName(), uniqueId });
+            }
+        }
+
+        *pUniqueId = uniqueId;
+
+        // 
+        // Send an advisory notification upwards that everyone should flush caches.  Do not consider this
+        // a failure to create the symbol if something goes wrong.  At worst, an explicit .reload will be
+        // required in the debugger.
+        //
+        (void)InvalidateExternalCaches();
+
+        return S_OK;
+    };
+    return ConvertException(fn);
+}
+
+HRESULT SymbolSet::DeleteExistingSymbol(_In_ ULONG64 uniqueId)
+{
+    //
+    // We cannot let a C++ exception escape.
+    //
+    auto fn = [&]()
+    {
+        //
+        // As we hand out 'uniqueId' based on position within a vector, it should always fit within the
+        // bounds of a size_t.  
+        //
+        if (uniqueId > std::numeric_limits<size_t>::max())
+        {
+            return E_INVALIDARG;
+        }
+
+        BaseSymbol *pSymbol = InternalGetSymbol(uniqueId);
+        if (pSymbol != nullptr)
+        {
+            if (pSymbol->IsGlobal())
+            {
+                for (auto itg = m_globalSymbols.begin(); itg != m_globalSymbols.end(); ++itg)
+                {
+                    if (*itg == uniqueId)
+                    {
+                        m_globalSymbols.erase(itg);
+                        break;
+                    }
+                }
+
+                if (!pSymbol->InternalGetQualifiedName().empty())
+                {
+                    auto itn = m_symbolNameMap.find(pSymbol->InternalGetQualifiedName());
+                    if (itn != m_symbolNameMap.end())
+                    {
+                        m_symbolNameMap.erase(itn);
+                    }
+                }
+            }
+
+            m_symbols[static_cast<size_t>(uniqueId)] = nullptr;
+
+            //
+            // Send an advisory notification upwards that everyone should flush caches.  Do not consider this
+            // a failure to delete the symbol if something goes wrong.  At worst, an explicit .reload will be
+            // required by the debugger.
+            //
+            (void)InvalidateExternalCaches();
+        }
+
+        return S_OK;
+    };
+    return ConvertException(fn);
+}
+
+HRESULT SymbolSet::GetSymbolById(_In_ ULONG64 symbolId,
+                                 _COM_Outptr_ ISvcSymbol **ppSymbol)
+{
+    HRESULT hr = S_OK;
+
+    bool isScopeBoundVariable = (symbolId & ScopeBoundIdFlag) != 0;
+    std::pair<ULONG64, ULONG64> scopeBinding;
+    if (isScopeBoundVariable)
+    {
+        symbolId &= ~ScopeBoundIdFlag;
+        if (symbolId >= m_scopeBindings.size())
+        {
+            return E_INVALIDARG;
+        }
+
+        scopeBinding = m_scopeBindings[static_cast<size_t>(symbolId)];
+        symbolId = scopeBinding.first;
+    }
+
+    *ppSymbol = nullptr;
+    if (symbolId >= m_symbols.size())
+    {
+        return E_INVALIDARG;
+    }
+
+    ISvcSymbol *pSymbol = m_symbols[static_cast<size_t>(symbolId)].Get();
+
+    if (isScopeBoundVariable)
+    {
+        VariableSymbol *pVariable = static_cast<VariableSymbol *>(pSymbol);
+
+        Microsoft::WRL::ComPtr<ISvcSymbolSetScope> spScope;
+        IfFailedReturn(FindScopeByOffset(scopeBinding.second, &spScope));
+
+        BaseScope *pScope = static_cast<BaseScope *>(spScope.Get());
+
+        Microsoft::WRL::ComPtr<VariableSymbol> spBoundVariable;
+        IfFailedReturn(pVariable->BindToScope(pScope, &spBoundVariable));
+
+        Microsoft::WRL::ComPtr<ISvcSymbol> spSymbol = spBoundVariable;
+        *ppSymbol = spSymbol.Detach();
+    }
+    else
+    {
+        Microsoft::WRL::ComPtr<ISvcSymbol> spSymbol = pSymbol;
+        *ppSymbol = spSymbol.Detach();
+    }
+    return S_OK;
+}
+
+HRESULT SymbolSet::EnumerateAllSymbols(_COM_Outptr_ ISvcSymbolSetEnumerator **ppEnumerator)
+{
+    HRESULT hr = S_OK;
+    *ppEnumerator = nullptr;
+
+    ComPtr<GlobalEnumerator> spEnum;
+    IfFailedReturn(MakeAndInitialize<GlobalEnumerator>(&spEnum, this));
+
+    *ppEnumerator = spEnum.Detach();
+    return hr;
+}
+
+HRESULT SymbolSet::InvalidateExternalCaches()
+{
+    HRESULT hr = S_OK;
+
+    IDebugServiceManager *pServiceManager = GetServiceManager();
+    if (pServiceManager == nullptr)
+    {
+        return E_UNEXPECTED;
+    }
+
+    ComPtr<SymbolCacheInvalidateArguments> spArgs;
+    IfFailedReturn(MakeAndInitialize<SymbolCacheInvalidateArguments>(&spArgs, m_spModule.Get(), this));
+
+    HRESULT hrEvent;
+    IfFailedReturn(pServiceManager->FireEventNotification(DEBUG_SVCEVENT_SYMBOLCACHEINVALIDATE, spArgs.Get(), &hrEvent));
+
+    //
+    // While we get a sink result if some handler decided to return a failure from their handling of the event, we
+    // are not going to propagate that upwards.  There's not really much we can do in this case.
+    //
+    return hr;
+}
+
+HRESULT SymbolSet::FindTypeByName(_In_ std::wstring const& typeName,
+                                  _Out_ ULONG64 *pTypeId,
+                                  _Outptr_ BaseTypeSymbol **ppTypeSymbol,
+                                  _In_ bool allowAutoCreations)
+{
+    HRESULT hr = S_OK;
+
+    if (ppTypeSymbol != nullptr)
+    {
+        *ppTypeSymbol = nullptr;
+    }
+
+    //
+    // We cannot let a C++ exception escape.
+    //
+    auto fn = [&]()
+    {
+        ULONG64 symId = InternalGetSymbolIdByName(typeName);
+        BaseSymbol *pSymbol = nullptr;
+        if (symId != 0)
+        {
+            pSymbol = InternalGetSymbol(symId);
+            if (pSymbol == nullptr || pSymbol->InternalGetKind() != SvcSymbolType)
+            {
+                return E_INVALIDARG;
+            }
+
+            *pTypeId = symId;
+
+            if (ppTypeSymbol != nullptr)
+            {
+                *ppTypeSymbol = static_cast<BaseTypeSymbol *>(pSymbol);
+            }
+
+            return hr;
+        }
+        else if (!allowAutoCreations)
+        {
+            return E_INVALIDARG;
+        }
+
+        //
+        // Is this a pointer type or something similar which we will allow "on demand" creation of according
+        // to standard C like semantics.
+        //
+        wchar_t const *pStart = typeName.c_str();
+        wchar_t const *pc = (pStart + wcslen(pStart) - 1);
+
+        switch(*pc)
+        {
+            case L'*':
+            case L'&':
+            case L'^':
+            {
+                if (!m_demandCreatePointerTypes)
+                {
+                    return E_FAIL;
+                }
+
+                SvcSymbolPointerKind pointerKind = SvcSymbolPointerStandard;
+                if (*pc == L'&')
+                {
+                    if (*(pc - 1) == L'&' && (pc - 1) != pStart)
+                    {
+                        --pc;
+                        pointerKind = SvcSymbolPointerRValueReference;
+                    }
+                    else
+                    {
+                        pointerKind = SvcSymbolPointerReference;
+                    }
+                }
+                else if (*pc == L'^')
+                {
+                    pointerKind = SvcSymbolPointerCXHat;
+                }
+
+                wchar_t const *pPrior = (pc - 1);
+                while (pPrior > pStart && iswspace(*pPrior)) { --pPrior; }
+
+                if (pPrior == pStart)
+                {
+                    return E_INVALIDARG;
+                }
+
+                std::wstring baseName(pStart, pPrior - pStart + 1);
+
+                ULONG64 pointedToId = 0;
+                IfFailedReturn(FindTypeByName(baseName, &pointedToId, nullptr));
+
+                ComPtr<PointerTypeSymbol> spPointerType;
+                IfFailedReturn(MakeAndInitialize<PointerTypeSymbol>(&spPointerType, this, pointedToId, pointerKind));
+
+                symId = spPointerType->InternalGetId();
+
+                //
+                // NOTE: This is safe to be held past the ComPtr destruction above because creation of the symbol
+                //       will add it to our internal management lists...  and nothing could possibly have deleted
+                //       it before returning from this method!
+                //
+                pSymbol = spPointerType.Get();
+
+                break;
+            }
+
+            case L']':
+            {
+                if (!m_demandCreateArrayTypes)
+                {
+                    return E_FAIL;
+                }
+
+                wchar_t const *pb = pc - 1;
+                while (pb > pStart && *pb != L'[')
+                {
+                    --pb;
+                }
+
+                if (pb == pStart)
+                {
+                    return E_INVALIDARG;
+                }
+
+                ULONG64 dim = 0;
+                wchar_t const *pDig = pb + 1;
+                while (*pDig != L']')
+                {
+                    if (*pDig >= L'0' && *pDig <= L'9')
+                    {
+                        dim = (dim * 10) + (*pDig - L'0');
+                    }
+                    else
+                    {
+                        return E_INVALIDARG;
+                    }
+                    ++pDig;
+                }
+
+                std::wstring baseName(pStart, pb - pStart);
+
+                ULONG64 arrayOfId = 0;
+                IfFailedReturn(FindTypeByName(baseName, &arrayOfId, nullptr));
+
+                ComPtr<ArrayTypeSymbol> spArrayType;
+                IfFailedReturn(MakeAndInitialize<ArrayTypeSymbol>(&spArrayType, this, arrayOfId, dim));
+
+                symId = spArrayType->InternalGetId();
+
+                //
+                // NOTE: This is safe to be held past the ComPtr destruction above because creation of the symbol
+                //       will add it to our internal management lists...  and nothing could possibly have deleted
+                //       it before returning from this method!
+                //
+                pSymbol = spArrayType.Get();
+                break;
+            }
+
+            default:
+                break;
+        }
+
+        if (symId == 0)
+        {
+            return E_INVALIDARG;
+        }
+
+        if (ppTypeSymbol != nullptr)
+        {
+            *ppTypeSymbol = static_cast<BaseTypeSymbol *>(pSymbol);
+        }
+
+        return hr;
+    };
+    return ConvertException(fn);
+}
+
+HRESULT SymbolSet::FindSymbolByName(_In_ PCWSTR symbolName, _COM_Outptr_ ISvcSymbol **ppSymbol)
+{
+    *ppSymbol = nullptr;
+
+    //
+    // We cannot let a C++ exception escape.
+    //
+    auto fn = [&]()
+    {
+        std::wstring name = symbolName;
+        auto it = m_symbolNameMap.find(name);
+        if (it == m_symbolNameMap.end())
+        {
+            return E_BOUNDS;
+        }
+
+        BaseSymbol *pSymbol = InternalGetSymbol(it->second);
+        if (pSymbol == nullptr)
+        {
+            return E_BOUNDS;
+        }
+
+        ComPtr<ISvcSymbol> spSymbol = pSymbol;
+        *ppSymbol = spSymbol.Detach();
+        return S_OK;
+    };
+    return ConvertException(fn);
+}
+
+HRESULT SymbolSet::FindSymbolByOffset(_In_ ULONG64 moduleOffset,
+                                      _In_ bool exactMatchOnly,
+                                      _COM_Outptr_ ISvcSymbol **ppSymbol,
+                                      _Out_ ULONG64 *pSymbolOffset)
+{
+    HRESULT hr = S_OK;
+    *ppSymbol = nullptr;
+
+    //
+    // If we have an underlying importer, give it a shot at pulling in symbols that are relevant for
+    // the address in question.  It may immediately turn around and say "I've already done this" but
+    // such is the price for an on demand import like this.
+    //
+    if (HasImporter())
+    {
+        //
+        // Failure to import should NOT trigger failure in the rest of the symbol builder!
+        //
+        (void)m_spImporter->ImportForOffsetQuery(SvcSymbol, moduleOffset);
+    }
+
+    SymbolRangeList::SymbolList const* pSymbols;
+    if (!m_symbolRanges.FindSymbols(moduleOffset, &pSymbols) || pSymbols->size() == 0)
+    {
+        return E_BOUNDS;
+    }
+
+    BaseSymbol *pSymbol = InternalGetSymbol((*pSymbols)[0]);
+
+    ULONG64 symbolOffset;
+    IfFailedReturn(pSymbol->GetOffset(&symbolOffset));
+
+    if (exactMatchOnly && symbolOffset != moduleOffset)
+    {
+        return E_BOUNDS;
+    }
+
+    ComPtr<ISvcSymbol> spSymbol = pSymbol;
+
+    *pSymbolOffset = (moduleOffset - symbolOffset);
+    *ppSymbol = spSymbol.Detach();
+    return S_OK;
+}
+
+HRESULT SymbolSet::GetGlobalScope(_COM_Outptr_ ISvcSymbolSetScope **ppScope)
+{
+    HRESULT hr = S_OK;
+    *ppScope = nullptr;
+
+    ComPtr<GlobalScope> spGlobalScope;
+    IfFailedReturn(MakeAndInitialize<GlobalScope>(&spGlobalScope, this));
+
+    *ppScope = spGlobalScope.Detach();
+    return hr;
+}
+
+HRESULT SymbolSet::FindScopeByOffset(_In_ ULONG64 moduleOffset,
+                                     _COM_Outptr_ ISvcSymbolSetScope **ppScope)
+{
+    HRESULT hr = S_OK;
+    *ppScope = nullptr;
+
+    SymbolRangeList::SymbolList const* pSymbols;
+    if (!m_symbolRanges.FindSymbols(moduleOffset, &pSymbols) || pSymbols->size() == 0)
+    {
+        return E_BOUNDS;
+    }
+
+    for (size_t i = 0; i < pSymbols->size(); ++i)
+    {
+        BaseSymbol *pSymbol = InternalGetSymbol((*pSymbols)[i]);
+        if (pSymbol->InternalGetKind() == SvcSymbolFunction)
+        {
+            FunctionSymbol *pFunction = static_cast<FunctionSymbol *>(pSymbol);
+
+            ULONG64 functionOffset;
+            IfFailedReturn(pFunction->GetOffset(&functionOffset));
+
+            ULONG64 srelOffset = moduleOffset - functionOffset;
+
+            ComPtr<Scope> spScope;
+            IfFailedReturn(MakeAndInitialize<Scope>(&spScope, this, pFunction, srelOffset));
+
+            *ppScope = spScope.Detach();
+            return S_OK;
+        }
+    }
+
+    return E_FAIL;
+}
+
+HRESULT SymbolSet::FindScopeFrame(_In_ ISvcProcess *pProcess,
+                                  _In_ ISvcRegisterContext *pRegisterContext,
+                                  _COM_Outptr_ ISvcSymbolSetScopeFrame **ppScopeFrame)
+{
+    HRESULT hr = S_OK;
+    *ppScopeFrame = nullptr;
+
+    //
+    // We must find the scope from @pc.  We must fetch the register and convert it back to a
+    // module relative offset that everything else here is based upon.
+    //
+    ULONG64 pc;
+    IfFailedReturn(pRegisterContext->GetAbstractRegisterValue64(SvcAbstractRegisterInstructionPointer,
+                                                                &pc));
+
+    ULONG64 moduleBase;
+    IfFailedReturn(m_spModule->GetBaseAddress(&moduleBase));
+
+    ULONG64 modRelPc = pc - moduleBase;
+
+    SymbolRangeList::SymbolList const* pSymbols;
+    if (!m_symbolRanges.FindSymbols(modRelPc, &pSymbols) || pSymbols->size() == 0)
+    {
+        return E_BOUNDS;
+    }
+
+    for (size_t i = 0; i < pSymbols->size(); ++i)
+    {
+        BaseSymbol *pSymbol = InternalGetSymbol((*pSymbols)[i]);
+        if (pSymbol->InternalGetKind() == SvcSymbolFunction)
+        {
+            FunctionSymbol *pFunction = static_cast<FunctionSymbol *>(pSymbol);
+
+            ULONG64 functionOffset;
+            IfFailedReturn(pFunction->GetOffset(&functionOffset));
+
+            ULONG64 srelOffset = modRelPc - functionOffset;
+
+            ComPtr<ScopeFrame> spScopeFrame;
+            IfFailedReturn(MakeAndInitialize<ScopeFrame>(&spScopeFrame, 
+                                                         this, 
+                                                         pFunction, 
+                                                         srelOffset,
+                                                         pProcess,
+                                                         pRegisterContext));
+
+            *ppScopeFrame = spScopeFrame.Detach();
+            return S_OK;
+        }
+    }
+
+    return E_FAIL;
+}
+
+//*************************************************
+// Enumerators:
+//
+
+HRESULT ScopeEnumerator::GetNext(_COM_Outptr_ ISvcSymbol **ppSymbol)
+{
+    HRESULT hr = S_OK;
+    *ppSymbol = nullptr;
+
+    BaseScope *pScope = static_cast<BaseScope *>(m_spScope.Get());
+
+    FunctionSymbol *pFunction = pScope->InternalGetFunction();
+    auto&& functionChildren = pFunction->InternalGetChildren();
+
+    for(;;)
+    {
+        if (m_pos >= functionChildren.size())
+        {
+            break;
+        }
+
+        ULONG64 childId = functionChildren[m_pos];
+        ++m_pos;
+
+        BaseSymbol *pChildSymbol = InternalGetSymbolSet()->InternalGetSymbol(childId);
+        if (pChildSymbol == nullptr || !SymbolMatchesSearchCriteria(pChildSymbol))
+        {
+            continue;
+        }
+
+        //
+        // If the symbol is a variable, we need to bind it to the scope so that its
+        // location fetch can return useful information.
+        //
+        if (pChildSymbol->InternalGetKind() == SvcSymbolDataParameter ||
+            pChildSymbol->InternalGetKind() == SvcSymbolDataLocal)
+        {
+            VariableSymbol *pChildVariable = static_cast<VariableSymbol *>(pChildSymbol);
+
+            ComPtr<VariableSymbol> spBoundVariable;
+            IfFailedReturn(pChildVariable->BindToScope(pScope, &spBoundVariable));
+
+            *ppSymbol = spBoundVariable.Detach();
+            return S_OK;
+        }
+        else
+        {
+            ComPtr<ISvcSymbol> spSymbol = pChildSymbol;
+            *ppSymbol = spSymbol.Detach();
+            return S_OK;
+        }
+    }
+
+    return E_BOUNDS;
+}
+
+//*************************************************
+// Scopes:
+//
+
+
+HRESULT BaseScope::EnumerateArguments(_COM_Outptr_ ISvcSymbolSetEnumerator **ppEnum)
+{
+    HRESULT hr = S_OK;
+    *ppEnum = nullptr;
+
+    ComPtr<ScopeEnumerator> spEnum;
+    IfFailedReturn(MakeAndInitialize<ScopeEnumerator>(&spEnum, 
+                                                      this, 
+                                                      SvcSymbolDataParameter,
+                                                      nullptr,
+                                                      nullptr));
+
+    *ppEnum = spEnum.Detach();
+    return hr;
+}
+
+HRESULT BaseScope::EnumerateLocals(_COM_Outptr_ ISvcSymbolSetEnumerator **ppEnum)
+{
+    HRESULT hr = S_OK;
+    *ppEnum = nullptr;
+
+    ComPtr<ScopeEnumerator> spEnum;
+    IfFailedReturn(MakeAndInitialize<ScopeEnumerator>(&spEnum,
+                                                      this,
+                                                      SvcSymbolDataLocal,
+                                                      nullptr,
+                                                      nullptr));
+
+    *ppEnum = spEnum.Detach();
+    return hr;
+}
+
+HRESULT BaseScope::EnumerateChildren(_In_ SvcSymbolKind kind,
+                                     _In_opt_z_ PCWSTR pwszName,
+                                     _In_opt_ SvcSymbolSearchInfo *pSearchInfo,
+                                     _COM_Outptr_ ISvcSymbolSetEnumerator **ppChildEnum)
+{
+    HRESULT hr = S_OK;
+    *ppChildEnum = nullptr;
+
+    ComPtr<ScopeEnumerator> spEnum;
+    IfFailedReturn(MakeAndInitialize<ScopeEnumerator>(&spEnum,
+                                                      this,
+                                                      kind,
+                                                      pwszName,
+                                                      pSearchInfo));
+
+    *ppChildEnum = spEnum.Detach();
+    return hr;
+}
+
+} // SymbolBuilder
+} // Services
+} // TargetComposition
+} // Debugger